--- conflicted
+++ resolved
@@ -17,20 +17,12 @@
         "libxml": "0.0.3"
     },
     "dependencies": {
-<<<<<<< HEAD
-        "asyncjs": "0.0.5",
-        "formidable": "1.0.8",
-        "jsftp": "0.2.1",
-        "node-sftp": "0.1.1",
-        "xmldom": "0.1.2"
-=======
         "asyncjs": "0.0.7",
         "formidable": "1.0.9",
         "jsftp": "0.3.3",
         "libxml": "0.0.3",
         "node-sftp": "0.1.1",
         "gnu-tools": "~0.0.1"
->>>>>>> 535243c7
     },
     "licenses": [{
         "type": "The MIT License",
