{
    "name": "jsDAV",
    "description": "jsDAV allows you to easily add WebDAV support to a NodeJS application. jsDAV is meant to cover the entire standard, and attempts to allow integration using an easy to understand API.",
    "version": "0.3.2",
    "homepage" : "http://github.com/mikedeboer/jsDAV",
    "engines": {"node": ">= 0.4.0"},
    "author": "Mike de Boer <info@mikedeboer.nl>",
    "scripts": {
        "test": "node test/test_server.js",
        "mocha": "find ./test/postgre -name '*.js' | xargs mocha"
    },
    "main": "lib/jsdav",
    "repository" : {
        "type" : "git",
        "url" : "http://github.com/mikedeboer/jsDAV.git"
    },
    "dependencies": {
        "asyncjs": "~0.0.8",
        "formidable": "~1.0.11",
        "xmldom": "~0.1.13",
        "xpath": "~0.0.5",
        "moment": "2.4.0",
        "time": "0.10.0"
    },
    "optionalDependencies": {
        "jsftp": "~0.5.4",
        "node-sftp": "0.1.1",
        "dbox": "~0.5.6",
        "redis": "~0.8.2",
        "mongodb": "~1.2.12",
        "pg": "~1.3.0",
        "gnu-tools": "0.0.x"
    },
    "devDependencies": {
<<<<<<< HEAD
        "chai": "latest"
=======
        "mocha": "",
        "assert": ""
>>>>>>> f1d9121a
    },
    "licenses": [{
        "type": "The MIT License",
        "url": "http://www.opensource.org/licenses/mit-license.php"
    }]
}<|MERGE_RESOLUTION|>--- conflicted
+++ resolved
@@ -32,12 +32,9 @@
         "gnu-tools": "0.0.x"
     },
     "devDependencies": {
-<<<<<<< HEAD
-        "chai": "latest"
-=======
+        "chai": "latest",
         "mocha": "",
         "assert": ""
->>>>>>> f1d9121a
     },
     "licenses": [{
         "type": "The MIT License",
