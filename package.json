{
    "name": "jsDAV",
    "description": "jsDAV allows you to easily add WebDAV support to a NodeJS application. jsDAV is meant to cover the entire standard, and attempts to allow integration using an easy to understand API.",
    "version": "0.3.2",
    "homepage" : "http://github.com/mikedeboer/jsDAV",
    "engines": {"node": ">= 0.4.0"},
    "author": "Mike de Boer <info@mikedeboer.nl>",
    "scripts": {
        "test": "node test/test_server.js",
        "mocha": "find ./test/postgre -name '*.js' | xargs mocha"
    },
    "main": "lib/jsdav",
    "repository" : {
        "type" : "git",
        "url" : "http://github.com/mikedeboer/jsDAV.git"
    },
    "dependencies": {
        "asyncjs": "~0.0.8",
        "formidable": "~1.0.11",
        "xmldom": "~0.1.13",
        "xpath": "~0.0.5"
    },
    "optionalDependencies": {
        "jsftp": "~0.5.4",
        "node-sftp": "0.1.1",
        "dbox": "~0.5.6",
        "redis": "~0.8.2",
        "mongodb": "~1.2.12",
<<<<<<< HEAD
        "pg": "~1.3.0"
    },
    "devDependencies": {
        "chai": "latest"
=======
        "gnu-tools": "0.0.x"
>>>>>>> 558377af
    },
    "licenses": [{
        "type": "The MIT License",
        "url": "http://www.opensource.org/licenses/mit-license.php"
    }]
}<|MERGE_RESOLUTION|>--- conflicted
+++ resolved
@@ -17,6 +17,8 @@
     "dependencies": {
         "asyncjs": "~0.0.8",
         "formidable": "~1.0.11",
+        "jsftp": "~0.5.4",
+        "node-sftp": "0.1.1",
         "xmldom": "~0.1.13",
         "xpath": "~0.0.5"
     },
@@ -26,14 +28,12 @@
         "dbox": "~0.5.6",
         "redis": "~0.8.2",
         "mongodb": "~1.2.12",
-<<<<<<< HEAD
         "pg": "~1.3.0"
+        "mongodb": "~1.2.12",
+        "gnu-tools": "0.0.x"
     },
     "devDependencies": {
         "chai": "latest"
-=======
-        "gnu-tools": "0.0.x"
->>>>>>> 558377af
     },
     "licenses": [{
         "type": "The MIT License",
