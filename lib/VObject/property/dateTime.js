/*
 * @package jsDAV
 * @subpackage VObject
 * @copyright Copyright(c) 2013 Mike de Boer. <info AT mikedeboer DOT nl>
 * @author Oleg Elifantiev <oleg@elifantiev.ru>
 * @license http://github.com/mikedeboer/jsDAV/blob/master/LICENSE MIT License
 */
"use strict";

var jsVObject_Property = require("./../property");
var jsVObject_DateTimeParser = require('./../dateTimeParser');
var moment = require('moment');
<<<<<<< HEAD
=======

>>>>>>> fb29d500

var jsVObject_Property_DateTime = module.exports = jsVObject_Property.extend({


    /**
     * The currently used delimiter.
     *
     * @var string
     */
    delimiter: ',',

    setValue: function(value) {
        if (value instanceof Array && value[0] && value[0] instanceof Date) {
            this.setDateTimes(value);
        } else if (value instanceof Date) {
            this.setDateTimes([value]);
        } else {
            this.value = value;
        }
    },


    setDateTimes: function(dts, isFloating) {
        var values = [], tz, isUtc, d;

        if(this.hasTime()) {

            tz = null;
            isUtc = false;

            for(d in dts) {

                if (isFloating) {
                    values.push(moment(d).format('Ymd\\THis'));
                    continue;
                }
                if (!tz) {
                    // FIXME
                    tz = d.getTimeZone();
                    isUtc = tz in {'UTC': 1, 'GMT': 1, 'Z': 1};
                    if (!isUtc) {
                        this.add('TZID', tz);
                    }
                } else {
                    // FIXME
                    d.setTimeZone(tz);
                }

                if (isUtc) {
                    // FIXME
                    values.push(moment(d).format('Ymd\\THis\\Z'));
                } else {
                    // FIXME
                    values.push(moment(d).format('Ymd\\THis'));
                }

            }
            if (isUtc || isFloating) {
                this.unset('TZID');
            }

        } else {

            for(d in dts) {
                values.push(moment(d).format('Ymd'));
            }

            this.unset('TZID');

        }

        this.value = values;
    },

    hasTime: function() {
        return true;
        // FIXME
        //return strtoupper((string)$this['VALUE']) !== 'DATE';
    },

    getDateTime: function() {

        var dt = this.getDateTimes();
        if (!dt) {
            return null;
        }

        return dt[0];

    },

    getDateTimes: function() {

        // Finding the timezone.
        var tz = this.get('TZID');

        if (!tz) {
            // FIXME
            tz = 'UTC'; //TimeZoneUtil::getTimeZone((string)$tz, $this->root);
        }

        return this.getParts().map(function(part){
            return jsVObject_DateTimeParser.parse(part, tz);
        });
    },


    /**
     * Set a compound value as an array.
     *
     * @param {Array|*} parts
     */
    setParts: function(parts) {
        if (parts[0] && parts[0] instanceof Date) {
            this.setDateTimes(parts);
        } else {
            this.value = parts instanceof Array ? parts.join(this.delimiter) : parts;
        }
    }
});<|MERGE_RESOLUTION|>--- conflicted
+++ resolved
@@ -8,12 +8,8 @@
 "use strict";
 
 var jsVObject_Property = require("./../property");
-var jsVObject_DateTimeParser = require('./../dateTimeParser');
-var moment = require('moment');
-<<<<<<< HEAD
-=======
-
->>>>>>> fb29d500
+var jsVObject_DateTimeParser = require("./../dateTimeParser");
+var moment = require("moment");
 
 var jsVObject_Property_DateTime = module.exports = jsVObject_Property.extend({
 
@@ -23,7 +19,7 @@
      *
      * @var string
      */
-    delimiter: ',',
+    delimiter: ",",
 
     setValue: function(value) {
         if (value instanceof Array && value[0] && value[0] instanceof Date) {
@@ -47,15 +43,15 @@
             for(d in dts) {
 
                 if (isFloating) {
-                    values.push(moment(d).format('Ymd\\THis'));
+                    values.push(moment(d).format("Ymd\\THis"));
                     continue;
                 }
                 if (!tz) {
                     // FIXME
                     tz = d.getTimeZone();
-                    isUtc = tz in {'UTC': 1, 'GMT': 1, 'Z': 1};
+                    isUtc = tz in {"UTC": 1, "GMT": 1, "Z": 1};
                     if (!isUtc) {
-                        this.add('TZID', tz);
+                        this.add("TZID", tz);
                     }
                 } else {
                     // FIXME
@@ -64,24 +60,24 @@
 
                 if (isUtc) {
                     // FIXME
-                    values.push(moment(d).format('Ymd\\THis\\Z'));
+                    values.push(moment(d).format("Ymd\\THis\\Z"));
                 } else {
                     // FIXME
-                    values.push(moment(d).format('Ymd\\THis'));
+                    values.push(moment(d).format("Ymd\\THis"));
                 }
 
             }
             if (isUtc || isFloating) {
-                this.unset('TZID');
+                this.unset("TZID");
             }
 
         } else {
 
             for(d in dts) {
-                values.push(moment(d).format('Ymd'));
+                values.push(moment(d).format("Ymd"));
             }
 
-            this.unset('TZID');
+            this.unset("TZID");
 
         }
 
@@ -91,7 +87,7 @@
     hasTime: function() {
         return true;
         // FIXME
-        //return strtoupper((string)$this['VALUE']) !== 'DATE';
+        //return strtoupper((string)$this["VALUE"]) !== "DATE";
     },
 
     getDateTime: function() {
@@ -108,11 +104,11 @@
     getDateTimes: function() {
 
         // Finding the timezone.
-        var tz = this.get('TZID');
+        var tz = this.get("TZID");
 
         if (!tz) {
             // FIXME
-            tz = 'UTC'; //TimeZoneUtil::getTimeZone((string)$tz, $this->root);
+            tz = "UTC"; //TimeZoneUtil::getTimeZone((string)$tz, $this->root);
         }
 
         return this.getParts().map(function(part){
