--- conflicted
+++ resolved
@@ -242,17 +242,11 @@
     };
 
     this.unmount = function() {
-<<<<<<< HEAD
-        console.log("\r\nClosed connection to the server. Unmounting FTP tree.");
-        this.ftp && this.ftp.destroy();
-        this.ftp = null;
-=======
         console.log("Closed connection to the server. Unmounting FTP tree.");
         if (this.ftp) {
             this.ftp.destroy();
             this.ftp = null;
         }
->>>>>>> 89043760
     };
 
 }).call(jsDAV_Tree_Ftp.prototype = new jsDAV_Tree());
