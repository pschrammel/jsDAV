--- conflicted
+++ resolved
@@ -77,11 +77,7 @@
         
         conn.on("timeout", onServerFailed);
         conn.on("error", onServerFailed);
-<<<<<<< HEAD
-//        conn.on("close", conn.connect);
-=======
         // conn.on("close", conn.connect);
->>>>>>> 640b5b7f
         
         // Failsafe connection.
         try { conn.connect(); } catch(e) { onServerFailed(e.message); }
