--- conflicted
+++ resolved
@@ -1052,15 +1052,9 @@
  */
 exports.streamBuffer = function(req) {
     var buffers = [];
-<<<<<<< HEAD
     var ended   = false;
     var ondata  = null;
     var onend   = null;
-=======
-    var ended  = false;
-    var ondata = null;
-    var onend = null;
->>>>>>> efc299c5
 
     req.streambuffer = {
         ondata: function(fn) {
