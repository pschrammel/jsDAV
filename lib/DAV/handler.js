--- conflicted
+++ resolved
@@ -734,23 +734,12 @@
             if (jsDAV.debugMode)
                 Sys.puts("Received file " + body);
 
-            if (body.length === 0){
-                body = "empty.";
-                var type = "utf8";
-            }
-            else
-                type = "binary";
-
             // First we'll do a check to see if the resource already exists
             _self.server.tree.getNodeForPath(uri, function(err, node) {
                 if (!Util.empty(err)) {
                     if (err instanceof Exc.jsDAV_Exception_FileNotFound) {
                         // If we got here, the resource didn't exist yet.
-<<<<<<< HEAD
                         _self.createFile(uri, body, "binary", function() {
-=======
-                        _self.createFile(uri, body, type, function() {
->>>>>>> 5f609f88
                             cleanup();
                             _self.httpResponse.writeHead(201, {"Content-Length": "0"});
                             _self.httpResponse.end();
@@ -1813,11 +1802,7 @@
      * @param {Buffer} data
      * @return {void}
      */
-<<<<<<< HEAD
     this.createFile = function(uri, data, enc, cbcreatefile) {
-=======
-    this.createFile = function(uri, data, type, cbcreatefile) {
->>>>>>> 5f609f88
         var parts = Util.splitPath(uri),
             dir   = parts[0],
             name  = parts[1],
@@ -1830,11 +1815,7 @@
         this.server.tree.getNodeForPath(dir, function(err, parent) {
             if (!Util.empty(err))
                 return cbcreatefile(err);
-<<<<<<< HEAD
             parent.createFile(name, data, enc || "utf8", function(err) {
-=======
-            parent.createFile(name, data, type || "utf8", function(err) {
->>>>>>> 5f609f88
                 if (!Util.empty(err))
                     return cbcreatefile(err);
                 _self.server.emit("afterBind", uri);
