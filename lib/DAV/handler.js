/*
 * @package jsDAV
 * @subpackage DAV
 * @copyright Copyright(c) 2011 Ajax.org B.V. <info AT ajax DOT org>
 * @author Mike de Boer <info AT mikedeboer DOT nl>
 * @license http://github.com/mikedeboer/jsDAV/blob/master/LICENSE MIT License
 */
"use strict";

var Url          = require("url");
var Fs           = require("fs");
var Path         = require("path");
var Exc          = require("./exceptions");
var Util         = require("./util");
var Async        = require("asyncjs");
var Formidable   = require("formidable");

// DAV classes used directly by the Handler object
var jsDAV                             = require("./../jsdav");
var jsDAV_Server                      = require("./server");
var jsDAV_Property_Response           = require("./property/response").jsDAV_Property_Response;
var jsDAV_Property_GetLastModified    = require("./property/getLastModified").jsDAV_Property_GetLastModified;
var jsDAV_Property_ResourceType       = require("./property/resourceType").jsDAV_Property_ResourceType;
var jsDAV_Property_SupportedReportSet = require("./property/supportedReportSet").jsDAV_Property_SupportedReportSet;

var requestCounter = 0;

/**
 * Called when an http request comes in, pass it on to invoke and handle any
 * exceptions that might be thrown
 *
 * @param {jsDav_Server}   server
 * @param {ServerRequest}  req
 * @param {ServerResponse} resp
 * @return {jsDAV_Handler}
 */
function jsDAV_Handler(server, req, resp) {
    this.server       = server;
    this.httpRequest  = Util.streamBuffer(req);
    this.httpResponse = resp;
    this.plugins      = {};

    for (var plugin in server.plugins)
        this.plugins[plugin] = new server.plugins[plugin](this);

    try {
        this.invoke();
    }
    catch (ex) {
        this.handleError(ex);
    }
}

/**
 * Inifinity is used for some request supporting the HTTP Depth header and indicates
 * that the operation should traverse the entire tree
 */
exports.DEPTH_INFINITY = -1;

/**
 * Nodes that are files, should have this as the type property
 */
exports.NODE_FILE      = 1;

/**
 * Nodes that are directories, should use this value as the type property
 */
exports.NODE_DIRECTORY = 2;

exports.PROP_SET       = 1;
exports.PROP_REMOVE    = 2;

exports.STATUS_MAP     = {
    "100": "Continue",
    "101": "Switching Protocols",
    "200": "Ok",
    "201": "Created",
    "202": "Accepted",
    "203": "Non-Authorative Information",
    "204": "No Content",
    "205": "Reset Content",
    "206": "Partial Content",
    "207": "Multi-Status", // RFC 4918
    "208": "Already Reported", // RFC 5842
    "300": "Multiple Choices",
    "301": "Moved Permanently",
    "302": "Found",
    "303": "See Other",
    "304": "Not Modified",
    "305": "Use Proxy",
    "307": "Temporary Redirect",
    "400": "Bad request",
    "401": "Unauthorized",
    "402": "Payment Required",
    "403": "Forbidden",
    "404": "Not Found",
    "405": "Method Not Allowed",
    "406": "Not Acceptable",
    "407": "Proxy Authentication Required",
    "408": "Request Timeout",
    "409": "Conflict",
    "410": "Gone",
    "411": "Length Required",
    "412": "Precondition failed",
    "413": "Request Entity Too Large",
    "414": "Request-URI Too Long",
    "415": "Unsupported Media Type",
    "416": "Requested Range Not Satisfiable",
    "417": "Expectation Failed",
    "418": "I'm a teapot", // RFC 2324
    "422": "Unprocessable Entity", // RFC 4918
    "423": "Locked", // RFC 4918
    "424": "Failed Dependency", // RFC 4918
    "500": "Internal Server Error",
    "501": "Not Implemented",
    "502": "Bad Gateway",
    "503": "Service Unavailable",
    "504": "Gateway Timeout",
    "505": "HTTP Version not supported",
    "507": "Unsufficient Storage", // RFC 4918
    "508": "Loop Detected" // RFC 5842
};

/**
 * XML namespace for all jsDAV related elements
 */
exports.NS_AJAXORG = "http://ajax.org/2005/aml";

(function() {
    /**
     * httpResponse
     *
     * @var HTTP_Response
     */
    this.httpResponse =

    /**
     * httpRequest
     *
     * @var HTTP_Request
     */
    this.httpRequest = null;

    /**
     * This is a default list of namespaces.
     *
     * If you are defining your own custom namespace, add it here to reduce
     * bandwidth and improve legibility of xml bodies.
     *
     * @var array
     */
    this.xmlNamespaces = {
        "DAV:": "d",
        "http://ajax.org/2005/aml": "a"
    };

    /**
     * The propertymap can be used to map properties from
     * requests to property classes.
     *
     * @var array
     */
    this.propertyMap = {};

    this.protectedProperties = [
        // RFC4918
        "{DAV:}getcontentlength",
        "{DAV:}getetag",
        "{DAV:}getlastmodified",
        "{DAV:}lockdiscovery",
        "{DAV:}resourcetype",
        "{DAV:}supportedlock",

        // RFC4331
        "{DAV:}quota-available-bytes",
        "{DAV:}quota-used-bytes",

        // RFC3744
        "{DAV:}alternate-URI-set",
        "{DAV:}principal-URL",
        "{DAV:}group-membership",
        "{DAV:}supported-privilege-set",
        "{DAV:}current-user-privilege-set",
        "{DAV:}acl",
        "{DAV:}acl-restrictions",
        "{DAV:}inherited-acl-set",
        "{DAV:}principal-collection-set",

        // RFC5397
        "{DAV:}current-user-principal"
    ];

    var internalMethods = {
        "OPTIONS":1,
        "GET":1,
        "HEAD":1,
        "DELETE":1,
        "PROPFIND":1,
        "MKCOL":1,
        "PUT":1,
        "PROPPATCH":1,
        "COPY":1,
        "MOVE":1,
        "REPORT":1
    };

    /**
     * Handles a http request, and execute a method based on its name
     *
     * @return void
     */
    this.invoke = function() {
        var method = this.httpRequest.method.toUpperCase(),
            self  = this;
        if (jsDAV.debugMode) {
            this.id = ++requestCounter;
            Util.log("REQUEST START: ", this.httpRequest.url, this.id);
            Util.log("invoking method '" + method + "'", this.id);
            var wh = this.httpResponse.writeHead,
                we = this.httpResponse.end;
            this.httpResponse.writeHead = function(code, headers) {
                Util.log("sending header: " + code, headers);
                this.writeHead = wh;
                this.writeHead(code, headers);
            };
            this.httpResponse.end = function(content) {
                Util.log("request end: ", self.id);
                Util.log("writing body: '" + (content || "")  + "'");
                this.end = we;
                this.end(content);
            };
        }

        this.dispatchEvent("beforeMethod", method, function(stop) {
            if (stop === true)
                return;
            // Make sure this is a HTTP method we support
            if (internalMethods[method]) {
                self["http" + method.charAt(0) + method.toLowerCase().substr(1)]();
            }
            else {
                self.dispatchEvent("unknownMethod", method, function(stop) {
                    if (stop === true)
                        return;
                    // Unsupported method
                    self.handleError(new Exc.jsDAV_Exception_NotImplemented());
                });
            }
        });
    };

    /**
     * Centralized error and exception handler, which constructs a proper WebDAV
     * 500 server error, or different depending on the error object implementation
     * and/ or extensions.
     *
     * @param  {Error} e Error string or Exception object
     * @return {void}
     */
    this.handleError = function(e) {
        //if (jsDAV.debugMode)
        //    console.trace();
        if (e === true)
            return; // plugins should return TRUE to prevent error reporting.
        if (typeof e == "string")
            e = new Exc.jsDAV_Exception(e);
        var xml = '<?xml version="1.0" encoding="utf-8"?>\n'
                + '<d:error xmlns:d="DAV:" xmlns:a="' + exports.NS_AJAXORG + '">\n'
                + '    <a:exception>' + (e.type || e.toString()) + '</a:exception>\n'
                + '    <a:message>'   + e.message + '</a:message>\n';
        if (this.server.debugExceptions) {
            xml += '<a:file>' + (e.filename || "") + '</a:file>\n'
                +  '<a:line>' + (e.line || "") + '</a:line>\n';
        }
        xml += '<a:jsdav-version>' + jsDAV_Server.VERSION + '</a:jsdav-version>\n';

        var code = 500;
        var self = this;
        if (e.type && e.type.indexOf("jsDAV_Exception") === 0) {
            code = e.code;
            xml  = e.serialize(this, xml);
            e.getHTTPHeaders(this, function(err, h) {
                afterHeaders(h);
            });
        }
        else {
            afterHeaders({});
        }

        function afterHeaders(headers) {
            headers["Content-Type"] = "application/xml; charset=utf-8";

            self.httpResponse.writeHead(code, headers);
            self.httpResponse.end(xml + '</d:error>', "utf-8");

            if (jsDAV.debugMode) {
                Util.log(e, "error");
                //throw e; // DEBUGGING!
            }
        }
    };

    /**
     * HTTP OPTIONS
     *
     * @return {void}
     * @throws {Error}
     */
    this.httpOptions = function() {
        var uri  = this.getRequestUri();
        var self = this;

        this.getAllowedMethods(uri, function(err, methods) {
            if (!Util.empty(err))
                return self.handleError(err);
            var headers = {
                "Allow": methods.join(",").toUpperCase(),
                "MS-Author-Via"   : "DAV",
                "Accept-Ranges"   : "bytes",
                "X-jsDAV-Version" : jsDAV_Server.VERSION,
                "Content-Length"  : 0
            };
            var features = ["1", "3", "extended-mkcol"];

            for (var plugin in self.plugins) {
                if (!self.plugins[plugin].getFeatures)
                    Util.log("method getFeatures() NOT implemented for plugin " + plugin, "error");
                else
                    features = features.concat(self.plugins[plugin].getFeatures());
            }

            headers["DAV"] = features.join(",");

            self.httpResponse.writeHead(200, headers);
            self.httpResponse.end();
        });
    };

    /**
     * HTTP GET
     *
     * This method simply fetches the contents of a uri, like normal
     *
     * @return {void}
     * @throws {Error}
     */
    this.httpGet = function() {
        var node;
        var uri  = this.getRequestUri();
        var self = this;

        this.checkPreconditions(true, function(err, redirected) {
            if (!Util.empty(err))
                return self.handleError(err);
            if (redirected)
                return;
            self.server.tree.getNodeForPath(uri, function(err, n) {
                if (!Util.empty(err))
                    return self.handleError(err);
                node = n;
                afterCheck();
            });
        });

        function afterCheck() {
            if (!node.hasFeature(jsDAV.__IFILE__)) {
                return self.handleError(new Exc.jsDAV_Exception_NotImplemented(
                    "GET is only implemented on File objects"));
            }

            var hasStream = !!node.getStream;

            self.getHTTPHeaders(uri, function(err, httpHeaders) {
                if (!Util.empty(err))
                    return self.handleError(err);
                var nodeSize = null;
                // ContentType needs to get a default, because many webservers
                // will otherwise default to text/html, and we don't want this
                // for security reasons.
                if (!httpHeaders["content-type"])
                    httpHeaders["content-type"] = "application/octet-stream";

                if (httpHeaders["content-length"]) {
                    nodeSize = httpHeaders["content-length"];
                    // Need to unset Content-Length, because we'll handle that
                    // during figuring out the range
                    delete httpHeaders["content-length"];
                }

                //this.httpResponse.setHeaders(httpHeaders);

                var range             = self.getHTTPRange();
                var ifRange           = self.httpRequest.headers["if-range"];
                var ignoreRangeHeader = false;

                // If ifRange is set, and range is specified, we first need
                // to check the precondition.
                if (nodeSize && range && ifRange) {
                    // if IfRange is parsable as a date we'll treat it as a
                    // DateTime otherwise, we must treat it as an etag.
                    try {
                        var ifRangeDate = new Date(ifRange);

                        // It's a date. We must check if the entity is modified
                        // since the specified date.
                        if (!httpHeaders["last-modified"]) {
                            ignoreRangeHeader = true;
                        }
                        else {
                            var modified = new Date(httpHeaders["last-modified"]);
                            if (modified > ifRangeDate)
                                ignoreRangeHeader = true;
                        }
                    }
                    catch (ex) {
                        // It's an entity. We can do a simple comparison.
                        if (!httpHeaders["etag"])
                            ignoreRangeHeader = true;
                        else if (httpHeaders["etag"] !== ifRange)
                            ignoreRangeHeader = true;
                    }
                }

                // We're only going to support HTTP ranges if the backend
                // provided a filesize
                if (!ignoreRangeHeader && nodeSize && range) {
                    // Determining the exact byte offsets
                    var start, end;
                    if (range[0]) {
                        start = range[0];
                        end   = range[1] ? range[1] : nodeSize - 1;
                        if (start > nodeSize) {
                            return self.handleError(new Exc.jsDAV_Exception_RequestedRangeNotSatisfiable(
                                "The start offset (" + range[0] + ") exceeded the size of the entity ("
                                + nodeSize + ")")
                            );
                        }

                        if (end < start) {
                            return self.handleError(new Exc.jsDAV_Exception_RequestedRangeNotSatisfiable(
                                "The end offset (" + range[1] + ") is lower than the start offset ("
                                + range[0] + ")")
                            );
                        }
                        if (end > nodeSize)
                            end = nodeSize - 1;

                    }
                    else {
                        start = nodeSize - range[1];
                        end   = nodeSize - 1;
                        if (start < 0)
                            start = 0;
                    }

                    var offlen = end - start + 1;
                    // Prevent buffer error
                    // https://github.com/joyent/node/blob/v0.4.5/lib/buffer.js#L337
                    if (offlen < start)
                        start = offlen;

                    httpHeaders["content-length"] = offlen;
                    httpHeaders["content-range"]  = "bytes " + start + "-" + end + "/" + nodeSize;
                    self.httpResponse.writeHead(206, httpHeaders);

                    if (hasStream) {
                        node.getStream(start, offlen, function(err, data) {
                            if (err)
                                return self.handleError(err);

                            if (!data)
                                return self.httpResponse.end();

                            self.httpResponse.write(data);
                        });
                    }
                    else {
                        node.get(function(err, body) {
                            if (!Util.empty(err))
                                return self.handleError(err);

                            // New read/write stream
                            var newStream = new Buffer(offlen);
                            body.copy(newStream, 0, start, offlen);

                            self.httpResponse.end(newStream);
                        });
                    }
                }
                else {
                    var since        = self.httpRequest.headers["if-modified-since"];
                    var oldEtag      = self.httpRequest.headers["if-none-match"];
                    var lastModified = httpHeaders["last-modified"];
                    var etag         = httpHeaders["etag"];
                    since = since && Date.parse(since).valueOf();
                    lastModified = lastModified && Date.parse(lastModified).valueOf();
                    // If there is no match, then move on.
                    if (!((since && lastModified === since) || (etag && oldEtag === etag))) {
                        if (nodeSize)
                            httpHeaders["content-length"] = nodeSize;
                        self.httpResponse.writeHead(200, httpHeaders);
                        if (hasStream) {
                            // no start or end means: get all file contents.
                            node.getStream(null, null, function(err, data) {
                                if (err)
                                    return self.handleError(err);

                                if (!data)
                                    return self.httpResponse.end();

                                self.httpResponse.write(data);
                            });
                        }
                        else {
                            node.get(function(err, body) {
                                if (!Util.empty(err))
                                    return self.handleError(err);

                                self.httpResponse.end(body);
                            });
                        }
                    }
                    else {
                        // Filter out any Content based headers since there
                        // is no content.
                        var newHeaders = {};
                        Object.keys(httpHeaders).forEach(function(key) {
                            if (key.indexOf("content") < 0)
                                newHeaders[key] = httpHeaders[key];
                        });
                        self.httpResponse.writeHead(304, newHeaders);
                        self.httpResponse.end();
                    }
                }
            });
        }
    };

    /**
     * HTTP HEAD
     *
     * This method is normally used to take a peak at a url, and only get the
     * HTTP response headers, without the body.
     * This is used by clients to determine if a remote file was changed, so
     * they can use a local cached version, instead of downloading it again
     *
     * @return {void}
     * @throws {Error}
     */
    this.httpHead = function() {
        var uri   = this.getRequestUri(),
            self = this;

        this.server.tree.getNodeForPath(uri, function(err, node) {
            if (!Util.empty(err))
                return self.handleError(err);
            /* This information is only collection for File objects.
             * Ideally we want to throw 405 Method Not Allowed for every
             * non-file, but MS Office does not like this
             */
            var headers = {};
            if (node.hasFeature(jsDAV.__IFILE__)) {
                self.getHTTPHeaders(uri, function(err, headers) {
                    if (!Util.empty(err))
                        return self.handleError(err);
                    if (!headers["content-type"])
                        headers["content-type"] = "application/octet-stream";
                    afterHeaders();
                });
            }
            else {
                afterHeaders();
            }

            function afterHeaders() {
                self.httpResponse.writeHead(200, headers);
                self.httpResponse.end();
            }
        });
    };

    /**
     * HTTP Delete
     *
     * The HTTP delete method, deletes a given uri
     *
     * @return {void}
     * @throws {Error}
     */
    this.httpDelete = function() {
        var uri  = this.getRequestUri();
        var self = this;

        this.server.tree.getNodeForPath(uri, function(err, node) {
            if (!Util.empty(err))
                return self.handleError(err);

            self.dispatchEvent("beforeUnbind", uri, function(stop) {
                if (stop === true)
                    return;
                node["delete"](function(err) {
                    if (!Util.empty(err))
                        return self.handleError(err);
                    self.httpResponse.writeHead(204, {"content-length": "0"});
                    self.httpResponse.end();
                });
            });
        });
    };

    /**
     * WebDAV PROPFIND
     *
     * This WebDAV method requests information about an uri resource, or a list
     * of resources
     * If a client wants to receive the properties for a single resource it will
     * add an HTTP Depth: header with a 0 value.
     * If the value is 1, it means that it also expects a list of sub-resources
     * (e.g.: files in a directory)
     *
     * The request body contains an XML data structure that has a list of
     * properties the client understands.
     * The response body is also an xml document, containing information about
     * every uri resource and the requested properties
     *
     * It has to return a HTTP 207 Multi-status status code
     *
     * @throws {Error}
     */
    this.httpPropfind = function() {
        var self = this;
        this.getRequestBody("utf8", null, function(err, data) {
            if (!Util.empty(err))
                return self.handleError(err);
            //if (jsDAV.debugMode)
            //    Util.log("data received " + data);
            self.parsePropfindRequest(data, function(err, requestedProperties) {
                if (!Util.empty(err))
                    return self.handleError(err);
                var depth = self.getHTTPDepth(1);
                // The only two options for the depth of a propfind is 0 or 1
                if (depth !== 0)
                    depth = 1;

                // The requested path
                var path;
                try {
                    path = self.getRequestUri();
                }
                catch (ex) {
                    return self.handleError(ex);
                }
                //if (jsDAV.debugMode)
                //    Util.log("httpPropfind BEFORE getPropertiesForPath '" + path + "';", requestedProperties);
                self.getPropertiesForPath(path, requestedProperties, depth, function(err, newProperties) {
                    if (!Util.empty(err))
                        return self.handleError(err);
                    // This is a multi-status response
                    self.httpResponse.writeHead(207, {"content-type": "application/xml; charset=utf-8"});
                    self.httpResponse.end(self.generateMultiStatus(newProperties));
                });
            });
        });
    };

    /**
     * WebDAV PROPPATCH
     *
     * This method is called to update properties on a Node. The request is an
     * XML body with all the mutations.
     * In this XML body it is specified which properties should be set/updated
     * and/or deleted
     *
     * @return {void}
     */
    this.httpProppatch = function() {
        var self = this;
        this.getRequestBody("utf8", null, function(err, data) {
            if (!Util.empty(err))
                return self.handleError(err);
            //if (jsDAV.debugMode)
            //    Util.log("data received " + data);
            self.parseProppatchRequest(data, function(err, newProperties) {
                if (!Util.empty(err))
                    return self.handleError(err);
                self.updateProperties(self.getRequestUri(), newProperties, function(err, result) {
                    if (!Util.empty(err))
                        return self.handleError(err);
                    self.httpResponse.writeHead(207, {"content-type": "application/xml; charset=utf-8"});
                    self.httpResponse.end(self.generateMultiStatus(result));
                });
            });
        });
    };

    /**
     * HTTP PUT method
     *
     * This HTTP method updates a file, or creates a new one.
     * If a new resource was created, a 201 Created status code should be returned.
     * If an existing resource is updated, it's a 200 Ok
     *
     * @return {void}
     */
    this.httpPut = function() {
        var self = this;
        var uri  = this.getRequestUri();

        // First we'll do a check to see if the resource already exists
        this.server.tree.getNodeForPath(uri, function(err, node) {
            if (!Util.empty(err)) {
                if (err instanceof Exc.jsDAV_Exception_FileNotFound) {
                    // If we got here, the resource didn't exist yet.
                    // `data` is set to `null` to use streamed write.
                    self.createFile(uri, null, "binary", function(err) {
                        if (!Util.empty(err))
                            return self.handleError(err);
                        self.httpResponse.writeHead(201, {"content-length": "0"});
                        self.httpResponse.end();
                    });
                }
                else {
                    return self.handleError(err);
                }
            }
            else {
                var hasStream = !!node.putStream;
                // Checking If-None-Match and related headers.
                self.checkPreconditions(false, function(err, redirected) {
                    if (!Util.empty(err))
                        return self.handleError(err);
                    if (redirected)
                        return false;
                    // If the node is a collection, we'll deny it
                    if (!node.hasFeature(jsDAV.__IFILE__))
                        return self.handleError(new Exc.jsDAV_Exception_Conflict("PUT is not allowed on non-files."));

                    self.dispatchEvent("beforeWriteContent", uri, function(stop) {
                        if (stop === true)
                            return;

                        if (hasStream) {
                            node.putStream(self, "binary", afterPut);
                        }
                        else {
                            this.getRequestBody("binary", null, function(err, body) {
                                if (!Util.empty(err))
                                    return self.handleError(err);

                                node.put(body, "binary", afterPut);
                            });
                        }

                        function afterPut(err) {
                            if (!Util.empty(err))
                                return self.handleError(err);

                            self.httpResponse.writeHead(200, {"content-length": "0"});
                            self.httpResponse.end();
                        }
                    });
                });
            }
        });
    };

    /**
     * WebDAV MKCOL
     *
     * The MKCOL method is used to create a new collection (directory) on the server
     *
     * @return {void}
     */
    this.httpMkcol = function() {
        var resourceType;
        var properties = {};
        var self       = this;
        var req        = this.httpRequest;

        this.getRequestBody("utf8", null, function(err, requestBody) {
            if (!Util.empty(err))
                return self.handleError(err);

            if (requestBody) {
                var contentType = req.headers["content-type"];
                if (contentType.indexOf("application/xml") !== 0 && contentType.indexOf("text/xml") !== 0) {
                    // We must throw 415 for unsupported mkcol bodies
                    return self.handleError(new Exc.jsDAV_Exception_UnsupportedMediaType(
                        "The request body for the MKCOL request must have an xml Content-Type"));
                }

                Util.loadDOMDocument(requestBody, self.server.options.parser, function(err, dom) {
                    var firstChild = dom.firstChild;
                    if (Util.toClarkNotation(firstChild) !== "{DAV:}mkcol") {
                        // We must throw 415 for unsupport mkcol bodies
                        return self.handleError(new Exc.jsDAV_Exception_UnsupportedMediaType(
                            "The request body for the MKCOL request must be a {DAV:}mkcol request construct."));
                    }

                    var childNode;
                    var i = 0;
                    var c = firstChild.childNodes;
                    var l = c.length;
                    for (; i < l; ++i) {
                        childNode = c[i];
                        if (Util.toClarkNotation(childNode) !== "{DAV:}set")
                            continue;
                        properties = Util.extend(properties, Util.parseProperties(childNode, self.propertyMap));
                    }
                    if (!properties["{DAV:}resourcetype"]) {
                        return self.handleError(new Exc.jsDAV_Exception_BadRequest(
                            "The mkcol request must include a {DAV:}resourcetype property")
                        );
                    }

                    delete properties["{DAV:}resourcetype"];

                    resourceType = [];
                    // Need to parse out all the resourcetypes
                    var rtNode = firstChild.getElementsByTagNameNS("urn:DAV", "resourcetype")[0];
                    for (i = 0, c = rtNode.childNodes, l = c.length; i < l; ++i)
                        resourceType.push(Util.toClarkNotation(c[i]));

                    afterParse();
                });
            }
            else {
                resourceType = ["{DAV:}collection"];
                afterParse();
            }

            function afterParse() {
                try {
                    var uri = self.getRequestUri()
                }
                catch (ex) {
                    return self.handleError(ex);
                }
                self.createCollection(uri, resourceType, properties, function(err, result) {
                    if (!Util.empty(err))
                        return self.handleError(err);
                    if (result && result.length) {
                        self.httpResponse.writeHead(207, {"content-type": "application/xml; charset=utf-8"});
                        self.httpResponse.end(self.generateMultiStatus(result));
                    }
                    else {
                        self.httpResponse.writeHead(201, {"content-length": "0"});
                        self.httpResponse.end();
                    }
                });
            }
        });
    };

    /**
     * WebDAV HTTP MOVE method
     *
     * This method moves one uri to a different uri. A lot of the actual request
     * processing is done in getCopyMoveInfo
     *
     * @return {void}
     */
    this.httpMove = function() {
        var self = this;

        this.getCopyAndMoveInfo(function(err, moveInfo) {
            if (!Util.empty(err))
                return self.handleError(err);
            if (moveInfo["destinationExists"]) {
                self.dispatchEvent("beforeUnbind", moveInfo["destination"], function(stop) {
                    if (stop === true)
                        return false;
                    moveInfo["destinationNode"]["delete"](function(err) {
                        if (!Util.empty(err))
                            return self.handleError(err);
                        afterDelete();
                    });
                });
            }
            else {
                afterDelete();
            }

            function afterDelete() {
                self.dispatchEvent("beforeUnbind", moveInfo["source"], function(stop) {
                    if (stop === true)
                        return false;
                    self.dispatchEvent("beforeBind", moveInfo["destination"], function(stop) {
                        if (stop === true)
                            return false;
                        self.server.tree.move(moveInfo["source"], moveInfo["destination"], function(err) {
                            if (!Util.empty(err))
                                return self.handleError(err);

                            self.dispatchEvent("afterBind", moveInfo["destination"],
                                Path.join(self.server.tree.basePath, moveInfo["destination"]));
                            // If a resource was overwritten we should send a 204, otherwise a 201
                            self.httpResponse.writeHead(moveInfo["destinationExists"] ? 204 : 201,
                                {"content-length": "0"});
                            self.httpResponse.end();
                        });
                    });
                });
            }
        });
    };

    /**
     * WebDAV HTTP COPY method
     *
     * This method copies one uri to a different uri, and works much like the MOVE request
     * A lot of the actual request processing is done in getCopyMoveInfo
     *
     * @return {void}
     */
    this.httpCopy = function() {
        var self = this;

        this.getCopyAndMoveInfo(function(err, copyInfo) {
            if (!Util.empty(err))
                return self.handleError(err);
            if (copyInfo["destinationExists"]) {
                self.dispatchEvent("beforeUnbind", copyInfo["destination"], function(stop) {
                    if (stop === true)
                        return false;
                    copyInfo["destinationNode"]["delete"](function(err) {
                        if (!Util.empty(err))
                            return self.handleError(err);
                        afterDelete();
                    });
                });
            }
            else {
                afterDelete();
            }

            function afterDelete() {
                self.dispatchEvent("beforeBind", copyInfo["destination"], function(stop) {
                    if (stop === true)
                        return false;
                    self.server.tree.copy(copyInfo["source"], copyInfo["destination"], function(err) {
                        if (!Util.empty(err))
                            return self.handleError(err);
                        self.dispatchEvent("afterBind", copyInfo["destination"],
                            Path.join(self.server.tree.basePath, copyInfo["destination"]));

                        // If a resource was overwritten we should send a 204, otherwise a 201
                        self.httpResponse.writeHead(copyInfo["destinationExists"] ? 204 : 201,
                            {"Content-Length": "0"});
                        self.httpResponse.end();
                    });
                });
            }
        });
    };

    /**
     * HTTP REPORT method implementation
     *
     * Although the REPORT method is not part of the standard WebDAV spec (it's from rfc3253)
     * It's used in a lot of extensions, so it made sense to implement it into the core.
     *
     * @return {void}
     */
    this.httpReport = function() {
        var self = this;
<<<<<<< HEAD
        this.getRequestBody("utf8", function(err, data) {
            Util.loadDOMDocument(data, self.server.options.parser, function(err, dom) {
=======
        this.getRequestBody("utf8", null, function(err, data) {
            Util.loadDOMDocument(data, function(err, dom) {
>>>>>>> 6adc9686
                var reportName = Util.toClarkNotation(dom);
                self.dispatchEvent("report", reportName, dom, function(stop) {
                    if (stop !== true) {
                        // if dispatchEvent didn't return true, it means the report was not supported
                        return self.handleError(new Exc.jsDAV_Exception_ReportNotImplemented());
                    }
                });
            });
        });
    };

    /**
     * Returns an array with all the supported HTTP methods for a specific uri.
     *
     * @param  {String}   uri
     * @param  {Function} cbmethods Callback that is the return body of this function
     * @return {Array}
     */
    this.getAllowedMethods = function(uri, cbmethods) {
        var self   = this;
        var methods = [
            "OPTIONS",
            "GET",
            "HEAD",
            "DELETE",
            "PROPFIND",
            "PUT",
            "PROPPATCH",
            "COPY",
            "MOVE",
            "REPORT"
        ];

        // The MKCOL is only allowed on an unmapped uri
        this.server.tree.getNodeForPath(uri, function(err, node) {
            if (!Util.empty(err))
                methods.push("MKCOL");

            // We're also checking if any of the plugins register any new methods
            for (var plugin in self.plugins) {
                if (!self.plugins[plugin].getHTTPMethods)
                    Util.log("method getHTTPMethods() NOT implemented for plugin " + plugin, "error");
                else
                    methods = methods.concat(self.plugins[plugin].getHTTPMethods(uri, node));
            }

            cbmethods(null, Util.makeUnique(methods));
        });
    };

    /**
     * Gets the uri for the request, keeping the base uri into consideration
     *
     * @return {String}
     * @throws {Error}
     */
    this.getRequestUri = function() {
        return this.calculateUri(this.httpRequest.url);
    };

    /**
     * Fetch the binary data for the HTTP request and return it to a callback OR
     * write it to a WritableStream instance.
     *
     * @param  {String} enc
     * @param  {WritableStream} [callback]
     * @param  {Function} callback
     * @return {void}
     */
    this.getRequestBody = function(enc, stream, cbreqbody) {
        var ctype;
        var req      = this.httpRequest;
        var isStream = (!(ctype = req.headers["content-type"]) || !ctype.match(/(urlencoded|multipart)/i));
<<<<<<< HEAD

        var self     = this;
=======
>>>>>>> 6adc9686

        // HACK: MacOSX Finder and NodeJS don't play nice together with files
        // that start with '._'
        //if (/\/\.[D_]{1}[^\/]+$/.test(req.url))
        //    return cbreqbody(null, "", cleanup);

        enc = (enc || "utf8").replace("-", "");
        if (enc == "raw")
            enc = "binary";
        if (req.$data) {
            return cbreqbody(req.$data.err || null, enc == "binary"
                ? req.$data
                : req.$data.toString(enc));
        }

        if (isStream) {
            var buff = [];
            var contentLength = req.headers["content-length"];
            var lengthCount = 0;

            req.streambuffer.ondata(function(data) {
                lengthCount += data.length;
                if (stream && stream.writable)
                    stream.write(data);
                else
                    buff.push(data);
            });

            req.streambuffer.onend(function() {
<<<<<<< HEAD
                var buff = Util.concatBuffers(stream);
                if (contentLength && parseInt(contentLength, 10) != buff.length) {
                    readDone(new Exc.jsDAV_Exception_BadRequest("Content-Length mismatch: Request Header claimed "
                        + contentLength + " bytes, but received " + buff.length + " bytes"), buff);
=======
                // TODO: content-length check and rollback...
                if (stream) {
                    stream.end();
                    cbreqbody();
                }
                else {
                    buff = Util.concatBuffers(buff);
                    if (contentLength && parseInt(contentLength, 10) != buff.length) {
                        readDone(new Exc.jsDAV_Exception_BadRequest("Content-Length mismatch: Request Header claimed "
                            + contentLength + " bytes, but received " + buff.length + " bytes"), buff);
                    }
                    else
                        readDone(null, buff);
>>>>>>> 6adc9686
                }
            });
        }
        else {
            var form = new Formidable.IncomingForm();
            form.uploadDir = this.server.tmpDir;

            form.addListener("file", function(field, file) {
                // in the case of a streamed write, we can move the file to its
                // correct position right away:
                if (stream) {
                    stream.on("close", function() {
                        Fs.rename(file.path, stream.path, cbreqbody);
                    });
                    stream.end();
                }
                else {
                    Fs.readFile(file.path, function(err, data) {
                        readDone(err, data);
                        Fs.unlink(file.path);
                    });
                }
            });

            form.addListener("error", cbreqbody);

            form.parse(req);
        }

        function readDone(err, data) {
            req.$data = data;
            if (err)
                req.$data.err = err;
            cbreqbody(err, enc == "binary"
                ? req.$data
                : req.$data.toString(enc));
        }
    };

    /**
     * Calculates the uri for a request, making sure that the base uri is stripped out
     *
     * @param  {String} uri
     * @throws {jsDAV_Exception_Forbidden} A permission denied exception is thrown
     *         whenever there was an attempt to supply a uri outside of the base uri
     * @return {String}
     */
    this.calculateUri = function(uri) {
        if (uri.charAt(0) != "/" && uri.indexOf("://") > -1)
            uri = Url.parse(uri).pathname;
        else if (uri.indexOf("?") > -1)
            uri = Url.parse(uri).pathname;

        uri = uri.replace("//", "/");

        if (uri.indexOf(this.server.baseUri) === 0) {
            return Util.trim(decodeURI(uri.substr(this.server.baseUri.length)), "/");
        }
        // A special case, if the baseUri was accessed without a trailing
        // slash, we'll accept it as well.
        else if (uri + "/" === this.server.baseUri) {
            return "";
        }
        else {
            throw new Exc.jsDAV_Exception_Forbidden("Requested uri (" + uri
                + ") is out of base uri (" + this.server.baseUri + ")");
        }
    };

    /**
     * This method checks the main HTTP preconditions.
     *
     * Currently these are:
     *   * If-Match
     *   * If-None-Match
     *   * If-Modified-Since
     *   * If-Unmodified-Since
     *
     * The method will return true if all preconditions are met
     * The method will return false, or throw an exception if preconditions
     * failed. If false is returned the operation should be aborted, and
     * the appropriate HTTP response headers are already set.
     *
     * Normally this method will throw 412 Precondition Failed for failures
     * related to If-None-Match, If-Match and If-Unmodified Since. It will
     * set the status to 304 Not Modified for If-Modified_since.
     *
     * If the handleAsGET argument is set to true, it will also return 304
     * Not Modified for failure of the If-None-Match precondition. This is the
     * desired behaviour for HTTP GET and HTTP HEAD requests.
     *
     * @param  {Boolean}  handleAsGET
     * @param  {Function} cbprecond   Callback that is the return body of this function
     * @return {void}
     */
    this.checkPreconditions = function(handleAsGET, cbprecond) {
        handleAsGET = handleAsGET || false;
        var uri, ifMatch, ifNoneMatch, ifModifiedSince, ifUnmodifiedSince;
        var node    = null;
        var lastMod = null;
        var etag    = null;
        var self    = this;

        try {
            uri = this.getRequestUri();
        }
        catch (ex) {
            return cbprecond(ex);
        }

        if (ifMatch = this.httpRequest.headers["if-match"]) {
            // If-Match contains an entity tag. Only if the entity-tag
            // matches we are allowed to make the request succeed.
            // If the entity-tag is '*' we are only allowed to make the
            // request succeed if a resource exists at that url.
            this.server.tree.getNodeForPath(uri, function(err, n) {
                if (!Util.empty(err)) {
                    return cbprecond(new Exc.jsDAV_Exception_PreconditionFailed(
                        "An If-Match header was specified and the resource did not exist",
                        "If-Match"));
                }
                node = n;
                // Only need to check entity tags if they are not *
                if (ifMatch !== "*") {
                    // The Etag is surrounded by double-quotes, so those must be
                    // stripped.
                    ifMatch = Util.trim(ifMatch, '"');
                    etag    = node.getETag();
                    if (etag !== ifMatch) {
                         return cbprecond(new Exc.jsDAV_Exception_PreconditionFailed(
                            "An If-Match header was specified, but the ETag did not match",
                            "If-Match")
                        );
                    }
                }
                afterIfMatch();
            });
        }
        else {
            afterIfMatch();
        }

        function afterIfMatch() {
            if (ifNoneMatch = self.httpRequest.headers["if-none-match"]) {
                // The If-None-Match header contains an etag.
                // Only if the ETag does not match the current ETag, the request will succeed
                // The header can also contain *, in which case the request
                // will only succeed if the entity does not exist at all.
                var nodeExists = true;
                if (!node) {
                    self.server.tree.getNodeForPath(uri, function(err, n) {
                        if (!Util.empty(err))
                            nodeExists = false;
                        else
                            node = n;
                        if (nodeExists) {
                            // The Etag is surrounded by double-quotes, so those must be
                            // stripped.
                            ifNoneMatch = Util.trim(ifNoneMatch, '"');
                            if (ifNoneMatch === "*" || ((etag = node.getETag()) && etag === ifNoneMatch)) {
                                if (handleAsGET) {
                                    self.httpResponse.writeHead(304);
                                    self.httpResponse.end();
                                    cbprecond(null, true);
                                    // @todo call cbprecond() differently here?
                                }
                                else {
                                    cbprecond(new Exc.jsDAV_Exception_PreconditionFailed(
                                        "An If-None-Match header was specified, but the ETag "
                                      + "matched (or * was specified).", "If-None-Match")
                                    );
                                }
                            }
                        }
                        else {
                            afterIfNoneMatch();
                        }
                    });
                }
                else {
                    afterIfNoneMatch();
                }
            }
            else {
                cbprecond(null, false);
            }

            function afterIfNoneMatch() {
                if (!ifNoneMatch && (ifModifiedSince = self.httpRequest.headers["if-modified-since"])) {
                    // The If-Modified-Since header contains a date. We
                    // will only return the entity if it has been changed since
                    // that date. If it hasn't been changed, we return a 304
                    // header
                    // Note that this header only has to be checked if there was no
                    // If-None-Match header as per the HTTP spec.
                    var date = new Date(ifModifiedSince);

                    if (!node)
                        self.server.tree.getNodeForPath(uri, function(err, n) {
                            if (!Util.empty(err))
                                return cbprecond(err);
                            node = n;
                            lastMod = node.getLastModified();
                            if (lastMod) {
                                lastMod = new Date("@" + lastMod);
                                if (lastMod <= date) {
                                    self.httpResponse.writeHead(304);
                                    self.httpResponse.end();
                                    cbprecond(null, true);
                                    // @todo call cbprecond() differently here?
                                }
                            }
                            afterIfModifiedSince();
                        });
                }
                else {
                    afterIfModifiedSince();
                }

                function afterIfModifiedSince() {
                    if (ifUnmodifiedSince = self.httpRequest.headers["if-unmodified-since"]) {
                        // The If-Unmodified-Since will allow allow the request if the
                        // entity has not changed since the specified date.
                        date = new Date(ifUnmodifiedSince);
                        if (!node) {
                            self.server.tree.getNodeForPath(uri, function(err, n) {
                                if (!Util.empty(err))
                                    return cbprecond(err);
                                node = n;
                                finale();
                            });
                        }
                        else {
                            finale();
                        }
                    }
                    else {
                        cbprecond(null, false);
                    }

                    function finale() {
                        lastMod = node.getLastModified();
                        if (lastMod) {
                            lastMod = new Date("@" + lastMod);
                            if (lastMod > date) {
                                return cbprecond(Exc.jsDAV_Exception_PreconditionFailed(
                                    "An If-Unmodified-Since header was specified, but the "
                                  + "entity has been changed since the specified date.",
                                    "If-Unmodified-Since")
                                );
                            }
                        }
                        cbprecond(null, false);
                    }
                }
            }
        }
    };

    /**
     * Generates a WebDAV propfind response body based on a list of nodes
     *
     * @param  {Array} fileProperties The list with nodes
     * @return {String}
     */
    this.generateMultiStatus = function(fileProperties) {
        var namespace, prefix, entry, href, response;
        var xml = '<?xml version="1.0" encoding="utf-8"?><d:multistatus';

        // Adding in default namespaces
        for (namespace in this.xmlNamespaces) {
            prefix = this.xmlNamespaces[namespace];
            xml += ' xmlns:' + prefix + '="' + namespace + '"';
        }

        xml += ">";

        for (var i in fileProperties) {
            entry = fileProperties[i];
            href = entry["href"];
            //delete entry["href"];

            response = new jsDAV_Property_Response(href, entry);
            xml = response.serialize(this, xml);
        }

        return xml + "</d:multistatus>";
    };

    /**
     * Returns a list of HTTP headers for a particular resource
     *
     * The generated http headers are based on properties provided by the
     * resource. The method basically provides a simple mapping between
     * DAV property and HTTP header.
     *
     * The headers are intended to be used for HEAD and GET requests.
     *
     * @param {String} path
     */
    this.getHTTPHeaders = function(path, cbheaders) {
        var header;
        var propertyMap = {
            "{DAV:}getcontenttype"   : "content-type",
            "{DAV:}getcontentlength" : "content-length",
            "{DAV:}getlastmodified"  : "last-modified",
            "{DAV:}getetag"          : "etag"
        };
        var headers    = {
            "pragma"        : "no-cache",
            "cache-control" : "no-cache, no-transform"
        };
        this.getProperties(path, ["{DAV:}getcontenttype", "{DAV:}getcontentlength",
            "{DAV:}getlastmodified", "{DAV:}getetag"],
            function(err, properties) {
                if (!Util.empty(err))
                    return cbheaders(err, headers);
                for (var prop in propertyMap) {
                    header = propertyMap[prop];
                    if (properties[prop]) {
                        // GetLastModified gets special cased
                        if (properties[prop].hasFeature && properties[prop].hasFeature(jsDAV.__PROP_GETLASTMODIFIED__))
                            headers[header] = Util.dateFormat(properties[prop].getTime(), Util.DATE_RFC1123);
                        else
                            headers[header] = properties[prop];
                    }
                }
                cbheaders(null, headers);
            });
    };

    /**
     * Returns a list of properties for a path
     *
     * This is a simplified version getPropertiesForPath.
     * if you aren't interested in status codes, but you just
     * want to have a flat list of properties. Use this method.
     *
     * @param {String} path
     * @param {Array}  propertyNames
     */
    this.getProperties = function(path, propertyNames, cbgetprops) {
        this.getPropertiesForPath(path, propertyNames, 0, function(err, result) {
            if (!Util.empty(err))
                return cbgetprops(err);
            return cbgetprops(null, result[path]["200"]);
        });
    };

    /**
     * Returns a list of properties for a given path
     *
     * The path that should be supplied should have the baseUrl stripped out
     * The list of properties should be supplied in Clark notation. If the list
     * is empty 'allprops' is assumed.
     *
     * If a depth of 1 is requested child elements will also be returned.
     *
     * @param {String} path
     * @param {Array}  propertyNames
     * @param {Number} depth
     * @return {Array}
     */
    this.getPropertiesForPath = function(path, propertyNames, depth, cbgetpropspath) {
        propertyNames = propertyNames || [];
        depth         = depth || 0;

        if (depth !== 0)
            depth = 1;

        var returnPropertyList = {};
        var self               = this;

        this.server.tree.getNodeForPath(path, function(err, parentNode) {
            if (!Util.empty(err))
                return cbgetpropspath(err);

            var nodes = {};
            var nodesPath = [];
            nodes[path] = parentNode;
            nodesPath.push(path);

            if (depth == 1 && parentNode.hasFeature(jsDAV.__ICOLLECTION__)) {
                parentNode.getChildren(function(err, cNodes) {
                    if (!Util.empty(err))
                        return cbgetpropspath(err);
                    for (var i = 0, l = cNodes.length; i < l; ++i) {
                        nodes[cNodes[i].path] = cNodes[i];
                        nodesPath.push(cNodes[i].path);
                    }
                    afterGetChildren(nodes, nodesPath);
                });
            }
            else {
                afterGetChildren(nodes, nodesPath);
            }

            function afterGetChildren(nodes, nodesPath) {
                // If the propertyNames array is empty, it means all properties are requested.
                // We shouldn't actually return everything we know though, and only return a
                // sensible list.
                var allProperties = (propertyNames.length === 0);

                function afterGetProperty(rprop, rpath, remRT, newProps, cbnext) {
                    // If we were unable to find the property, we will list it as 404.
                    if (!allProperties && newProps["200"][rprop])
                        delete newProps["404"][rprop];

                    rpath = Util.trim(rpath, "/");
                    self.dispatchEvent("afterGetProperties", rpath, newProps, function() {
                        if (parentNode.hasFeature(jsDAV.__ICOLLECTION__)) {
                            // correct href when mountpoint is different than the
                            // absolute location of the path
                            var s = Util.trim(self.server.tree.basePath, "/");
                            if (s.charAt(0) != ".") {
                                rpath = s.indexOf(self.server.baseUri) !== 0
                                    ? rpath.replace(new RegExp("^" + Util.escapeRegExp(s)), "").replace(/^[\/]+/, "")
                                    : rpath;
                            }
                        }
                        newProps["href"] = rpath;

                        // Its is a WebDAV recommendation to add a trailing slash to collectionnames.
                        // Apple's iCal also requires a trailing slash for principals (rfc 3744).
                        // Therefore we add a trailing / for any non-file. This might need adjustments
                        // if we find there are other edge cases.
                        if (rpath !== "" && newProps["200"]["{DAV:}resourcetype"]
                          && newProps["200"]["{DAV:}resourcetype"].getValue() !== null) {
                            newProps["href"] += "/";
                        }

                        // If the resourcetype property was manually added to the requested property list,
                        // we will remove it again.
                        if (remRT)
                            delete newProps["200"]["{DAV:}resourcetype"];

                        returnPropertyList[rpath] = newProps;
                        cbnext();
                    });
                }

                Async.list(nodesPath)
                    .delay(0, 10)
                    .each(function(myPath, cbnextpfp) {
                         var node = nodes[myPath];
                         var newProperties = {
                            "200" : {},
                            "404" : {}
                         };
                         if (node.hasFeature(jsDAV.__IPROPERTIES__)) {
                             node.getProperties(propertyNames, function(err, props) {
                                 if (!err && props)
                                     newProperties["200"] = props;
                                 buildProperties();
                             });
                         }
                         else
                            buildProperties();

                         function buildProperties() {
                             if (allProperties) {
                                 // Default list of propertyNames, when all properties were requested.
                                 propertyNames = [
                                     "{DAV:}getlastmodified",
                                     "{DAV:}getcontentlength",
                                     "{DAV:}resourcetype",
                                     "{DAV:}quota-used-bytes",
                                     "{DAV:}quota-available-bytes",
                                     "{DAV:}getetag",
                                     "{DAV:}getcontenttype"
                                 ];

                                 // We need to make sure this includes any propertyname already
                                 // returned from node.getProperties();
                                 var keys = [];
                                 for (var i in newProperties["200"])
                                     keys.push(i);
                                 propertyNames = propertyNames.concat(keys);

                                 // Making sure there's no double entries
                                 propertyNames = Util.makeUnique(propertyNames);
                             }

                             // If the resourceType was not part of the list, we manually add it
                             // and mark it for removal. We need to know the resourcetype in order
                             // to make certain decisions about the entry.
                             // WebDAV dictates we should add a / and the end of href's for collections
                             var removeRT = false;
                             if (propertyNames.indexOf("{DAV:}resourcetype") == -1) {
                                 propertyNames.push("{DAV:}resourcetype");
                                 removeRT = true;
                             }

                             // next loop!
                             Async.list(propertyNames)
                                  .delay(0, 10)
                                  .each(function(prop, cbnextprops) {
                                      if (typeof newProperties["200"][prop] != "undefined")
                                          return cbnextprops();

                                      if (prop == "{DAV:}getlastmodified") {
                                          node.getLastModified(function(err, dt) {
                                              if (!err && dt)
                                                  newProperties["200"][prop] = new jsDAV_Property_GetLastModified(dt);
                                              afterGetProperty(prop, myPath, removeRT, newProperties, cbnextprops);
                                          });
                                      }
                                      else if (prop == "{DAV:}getcontentlength") {
                                          if (node.hasFeature(jsDAV.__IFILE__)) {
                                              node.getSize(function(err, size) {
                                                  if (!err && typeof size != "undefined")
                                                      newProperties["200"][prop] = parseInt(size, 10);
                                                  afterGetProperty(prop, myPath, removeRT, newProperties, cbnextprops);
                                              });
                                          }
                                          else {
                                              cbnextprops();
                                          }
                                      }
                                      else if (prop == "{DAV:}resourcetype") {
                                          newProperties["200"][prop] = new jsDAV_Property_ResourceType(
                                              node.hasFeature(jsDAV.__ICOLLECTION__)
                                                  ? exports.NODE_DIRECTORY
                                                  : exports.NODE_FILE);
                                          afterGetProperty(prop, myPath, removeRT, newProperties, cbnextprops);
                                      }
                                      else if (prop == "{DAV:}quota-used-bytes") {
                                          if (node.hasFeature(jsDAV.__IQUOTA__)) {
                                              node.getQuotaInfo(function(err, quotaInfoUsed) {
                                                  if (!err && quotaInfoUsed.length)
                                                      newProperties["200"][prop] = quotaInfoUsed[0];
                                                  afterGetProperty(prop, myPath, removeRT, newProperties, cbnextprops);
                                              });
                                          }
                                          else {
                                              cbnextprops();
                                          }
                                      }
                                      else if (prop == "{DAV:}quota-available-bytes") {
                                          if (node.hasFeature(jsDAV.__IQUOTA__)) {
                                              node.getQuotaInfo(function(err, quotaInfoAvail) {
                                                  if (!err && quotaInfoAvail.length)
                                                      newProperties["200"][prop] = quotaInfoAvail[1];
                                                  afterGetProperty(prop, myPath, removeRT, newProperties, cbnextprops);
                                              });
                                          }
                                          else {
                                              cbnextprops();
                                          }
                                      }
                                      else if (prop == "{DAV:}getetag") {
                                          if (node.hasFeature(jsDAV.__IFILE__)) {
                                              node.getETag(function(err, etag) {
                                                  if (!err && etag)
                                                      newProperties["200"][prop] = etag;
                                                  afterGetProperty(prop, myPath, removeRT, newProperties, cbnextprops);
                                              });
                                          }
                                          else {
                                              cbnextprops();
                                          }
                                      }
                                      else if (prop == "{DAV:}getcontenttype") {
                                          if (node.hasFeature(jsDAV.__IFILE__)) {
                                              node.getContentType(function(err, ct) {
                                                  if (!err && ct)
                                                      newProperties["200"][prop] = ct;
                                                  afterGetProperty(prop, myPath, removeRT, newProperties, cbnextprops);
                                              });
                                          }
                                          else {
                                              cbnextprops();
                                          }
                                      }
                                      else if (prop == "{DAV:}supported-report-set") {
                                          newProperties["200"][prop] = new jsDAV_Property_SupportedReportSet();
                                          afterGetProperty(prop, myPath, removeRT, newProperties, cbnextprops);
                                      }
                                      else {
                                          cbnextprops();
                                      }
                                  })
                                  .end(function(err) {
                                      cbnextpfp(err);
                                  });
                         }
                     })
                     .end(function(err) {
                         if (!Util.empty(err))
                             return cbgetpropspath(err);

                         cbgetpropspath(null, returnPropertyList);
                     });
            }
        });
    };

    /**
     * Returns the HTTP range header
     *
     * This method returns null if there is no well-formed HTTP range request
     * header or array(start, end).
     *
     * The first number is the offset of the first byte in the range.
     * The second number is the offset of the last byte in the range.
     *
     * If the second offset is null, it should be treated as the offset of the
     * last byte of the entity.
     * If the first offset is null, the second offset should be used to retrieve
     * the last x bytes of the entity.
     *
     * return mixed
     */
    this.getHTTPRange = function() {
        var range = this.httpRequest.headers["range"];
        if (!range)
            return null;

        // Matching "Range: bytes=1234-5678: both numbers are optional
        var matches = range.match(/^bytes=([0-9]*)-([0-9]*)$/i);
        if (!matches || !matches.length)
            return null;

        if (matches[1] === "" && matches[2] === "")
            return null;

        return [
            matches[1] ? matches[1] : null,
            matches[2] ? matches[2] : null
        ];
    };

    /**
     * Returns the HTTP depth header
     *
     * This method returns the contents of the HTTP depth request header. If the
     * depth header was 'infinity' it will return the jsDAV_Handler.DEPTH_INFINITY object
     * It is possible to supply a default depth value, which is used when the depth
     * header has invalid content, or is completely non-existant
     *
     * @param  {mixed}   default
     * @return {Number}
     */
    this.getHTTPDepth = function(def) {
        def = def || exports.DEPTH_INFINITY;
        // If its not set, we'll grab the default
        var depth = this.httpRequest.headers["depth"];
        if (!depth)
            return def;

        if (depth == "infinity")
            return exports.DEPTH_INFINITY;

        // If its an unknown value. we'll grab the default
        if (typeof depth != "number")
            return def;

        return parseInt(depth, 10);
    };

    /**
     * This method parses the PROPFIND request and returns its information
     *
     * This will either be a list of properties, or an empty array; in which case
     * an {DAV:}allprop was requested.
     *
     * @param  {String} body
     * @return {Array}
     */
    this.parsePropfindRequest = function(body, cbpropfindreq) {
        // If the propfind body was empty, it means IE is requesting 'all' properties
        if (!body)
            return cbpropfindreq(null, []);

        Util.loadDOMDocument(body, this.server.options.parser, function(err, oXml) {
            //Util.log("XML ", oXml);
            if (!Util.empty(err))
                return cbpropfindreq(err);
            cbpropfindreq(null, Object.keys(Util.parseProperties(oXml.propfind || oXml)));
        });
    };

    /**
     * This method parses a Proppatch request
     *
     * Proppatch changes the properties for a resource. This method
     * returns a list of properties.
     *
     * The keys in the returned array contain the property name (e.g.: {DAV:}displayname,
     * and the value contains the property value. If a property is to be removed
     * the value will be null.
     *
     * @param  {String}   body           Xml body
     * @param  {Function} cbproppatchreq Callback that is the return body of this function
     * @return {Object}   list of properties in need of updating or deletion
     */
    this.parseProppatchRequest = function(body, cbproppatchreq) {
        //We'll need to change the DAV namespace declaration to something else
        //in order to make it parsable
        var operation, innerProperties, propertyValue;
        var self = this;
        Util.loadDOMDocument(body, this.server.options.parser, function(err, dom) {
            if (!Util.empty(err))
                return cbproppatchreq(err);
            var child, propertyName;
            var newProperties = {};
            var i             = 0;
            var c             = dom.childNodes;
            var l             = c.length;
            for (; i < l; ++i) {
                child     = c[i];
                operation = Util.toClarkNotation(child);
                if (!operation || operation !== "{DAV:}set" && operation !== "{DAV:}remove")
                    continue;

                innerProperties = Util.parseProperties(child, self.propertyMap);
                for (propertyName in innerProperties) {
                    propertyValue = innerProperties[propertyName];
                    if (operation === "{DAV:}remove")
                        propertyValue = null;
                    newProperties[propertyName] = propertyValue;
                }
            }
            cbproppatchreq(null, newProperties);
        });
    };

    /**
     * This method updates a resource's properties
     *
     * The properties array must be a list of properties. Array-keys are
     * property names in clarknotation, array-values are it's values.
     * If a property must be deleted, the value should be null.
     *
     * Note that this request should either completely succeed, or
     * completely fail.
     *
     * The response is an array with statuscodes for keys, which in turn
     * contain arrays with propertynames. This response can be used
     * to generate a multistatus body.
     *
     * @param  {String}  uri
     * @param  {Object}  properties
     * @return {Object}
     */
    this.updateProperties = function(uri, properties, cbupdateprops) {
        // we'll start by grabbing the node, this will throw the appropriate
        // exceptions if it doesn't.
        var props;
        var self   = this;
        var result = {};
        var remainingProperties = Util.extend({}, properties);
        var hasError            = false;
        result[uri] = {
            "200" : [],
            "403" : [],
            "424" : []
        };

        this.server.tree.getNodeForPath(uri, function(err, node) {
            if (!Util.empty(err))
                return cbupdateprops(err);
            // If the node is not an instance of jsDAV_IProperties, every
            // property is 403 Forbidden
            // simply return a 405.
            var propertyName;
            if (!node.hasFeature(jsDAV.__IPROPERTIES__)) {
                hasError = true;
                for (propertyName in properties)
                    Util.arrayRemove(result[uri]["403"], propertyName);
                remainingProperties = {};
            }

            // Running through all properties to make sure none of them are protected
            if (!hasError) {
                for (propertyName in properties) {
                    if (self.protectedProperties.indexOf(propertyName) > -1) {
                        Util.arrayRemove(result[uri]["403"], propertyName);
                        delete remainingProperties[propertyName];
                        hasError = true;
                    }
                }
            }

            // Only if there were no errors we may attempt to update the resource
            if (!hasError) {
                var updateResult = node.updateProperties(properties);
                remainingProperties = {};

                if (updateResult === true) {
                    // success
                    for (propertyName in properties)
                        Util.arrayRemove(result[uri]["200"], propertyName);
                }
                else if (updateResult === false) {
                    // The node failed to update the properties for an
                    // unknown reason
                    for (propertyName in properties)
                        Util.arrayRemove(result[uri]["403"], propertyName);
                }
                else if (typeof updateResult == "object") {
                    // The node has detailed update information
                    result = updateResult;
                }
                else {
                    return cbupdateprops(new Exc.jsDAV_Exception("Invalid result from updateProperties"));
                }
            }

            for (propertyName in remainingProperties) {
                // if there are remaining properties, it must mean
                // there's a dependency failure
                Util.arrayRemove(result[uri]["424"], propertyName);
            }

            // Removing empty array values
            for (var status in result[uri]) {
                props = result[uri][status];
                if (props.length === 0)
                    delete result[uri][status];
            }
            result[uri]["href"] = uri;
            cbupdateprops(null, result);
        });
    };

    /**
     * This method is invoked by sub-systems creating a new file.
     *
     * Currently this is done by HTTP PUT and HTTP LOCK (in the Locks_Plugin).
     * It was important to get this done through a centralized function,
     * allowing plugins to intercept this using the beforeCreateFile event.
     *
     * @param {String} uri
     * @param {Buffer} dataOrStream. Set to `null` to use a stream
     * @param {String} [enc]
     * @return {void}
     */
    this.createFile = function(uri, dataOrStream, enc, cbcreatefile) {
        var parts = Util.splitPath(uri);
        var dir   = parts[0];
        var name  = parts[1];
        var self  = this;

        this.dispatchEvent("beforeBind", uri, function(stop) {
            if (stop === true)
                return cbcreatefile();
            self.server.tree.getNodeForPath(dir, function(err, parent) {
                if (!Util.empty(err))
                    return cbcreatefile(err);
                self.dispatchEvent("beforeCreateFile", uri, dataOrStream, enc, function(stop) {
                    if (stop === true)
                        return cbcreatefile();

                    if (dataOrStream === null) {
                        if (!parent.createFileStream) {
                            self.getRequestBody(enc, null, function(err, body) {
                                if (err)
                                    return cbcreatefile(err);

                                parent.createFile(name, body, enc || "utf8", afterBind);
                            });
                        }
                        else
                            parent.createFileStream(self, name, enc || "utf8", afterBind);
                    }
                    else
                        parent.createFile(name, dataOrStream, enc || "utf8", afterBind);

                    function afterBind(err) {
                        if (!Util.empty(err))
                            return cbcreatefile(err);
                        self.dispatchEvent("afterBind", uri, Path.join(self.server.tree.basePath, uri));
                        cbcreatefile();
                    }
                });
            });
        });
    };

    /**
     * This method is invoked by sub-systems creating a new directory.
     *
     * @param  {String}   uri
     * @param  {Function} cbcreatedir
     * @return {void}
     */
    this.createDirectory = function(uri, cbcreatedir) {
        this.createCollection(uri, ["{DAV:}collection"], {}, cbcreatedir);
    };

    /**
     * Use this method to create a new collection
     *
     * The {DAV:}resourcetype is specified using the resourceType array.
     * At the very least it must contain {DAV:}collection.
     *
     * The properties array can contain a list of additional properties.
     *
     * @param  {string} uri          The new uri
     * @param  {Array}  resourceType The resourceType(s)
     * @param  {Object} properties   A list of properties
     * @return {void}
     */
    this.createCollection = function(uri, resourceType, properties, cbcreatecoll) {
        var self      = this;
        var path      = Util.splitPath(uri);
        var parentUri = path[0];
        var newName   = path[1];

        // Making sure {DAV:}collection was specified as resourceType
        if (resourceType.indexOf("{DAV:}collection") == -1) {
            return cbcreatecoll(new Exc.jsDAV_Exception_InvalidResourceType(
                "The resourceType for this collection must at least include {DAV:}collection")
            );
        }

        // Making sure the parent exists
        this.server.tree.getNodeForPath(parentUri, function(err, parent) {
            if (!Util.empty(err))
                return cbcreatecoll(new Exc.jsDAV_Exception_Conflict("Parent node does not exist"));

            // Making sure the parent is a collection
            if (!parent.hasFeature(jsDAV.__ICOLLECTION__))
                return cbcreatecoll(new Exc.jsDAV_Exception_Conflict("Parent node is not a collection"));

            // Making sure the child does not already exist
            parent.getChild(newName, function(err, ch) {
                // If we got here.. it means there's already a node on that url,
                // and we need to throw a 405
                if (typeof ch != "undefined") {
                    return cbcreatecoll(new Exc.jsDAV_Exception_MethodNotAllowed(
                        "The resource you tried to create already exists")
                    );
                }
                if (err && err.type != "jsDAV_Exception_FileNotFound")
                    return cbcreatecoll(err);

                self.dispatchEvent("beforeBind", uri, function(stop) {
                    if (stop === true)
                        return cbcreatecoll();

                    // There are 2 modes of operation. The standard collection
                    // creates the directory, and then updates properties
                    // the extended collection can create it directly.
                    if (parent.hasFeature(jsDAV.__IEXTCOLLECTION__)) {
                        parent.createExtendedCollection(newName, resourceType, properties, cbcreatecoll);
                    }
                    else {
                        // No special resourcetypes are supported
                        if (resourceType.length > 1) {
                            return cbcreatecoll(new Exc.jsDAV_Exception_InvalidResourceType(
                                "The {DAV:}resourcetype you specified is not supported here.")
                            );
                        }
                        parent.createDirectory(newName, function(err, res) {
                            if (!Util.empty(err))
                                return cbcreatecoll(err);

                            if (properties.length > 0) {
                                self.updateProperties(uri, properties, function(err, errorResult) {
                                    if (err || !errorResult["200"].length)
                                        return rollback(err, errorResult);
                                    self.dispatchEvent("afterBind", uri, Path.join(parent.path, newName));
                                    cbcreatecoll();
                                });
                            }
                            else {
                                self.dispatchEvent("afterBind", uri, Path.join(parent.path, newName));
                                cbcreatecoll();
                            }

                            function rollback(exc, res) {
                                self.server.tree.getNodeForPath(uri, function(err, node) {
                                    if (err)
                                        return cbcreatecoll(err);
                                    self.dispatchEvent("beforeUnbind", uri, function(stop) {
                                        if (stop === true)
                                            return cbcreatecoll();
                                        node["delete"]();
                                        // Re-throwing exception
                                        cbcreatecoll(exc, err);
                                    });
                                });
                            }
                        });
                    }
                });
            });
        });
    };

    /**
     * Returns information about Copy and Move requests
     *
     * This function is created to help getting information about the source and
     * the destination for the WebDAV MOVE and COPY HTTP request. It also
     * validates a lot of information and throws proper exceptions
     *
     * The returned value is an array with the following keys:
     *   * source - Source path
     *   * destination - Destination path
     *   * destinationExists - Wether or not the destination is an existing url
     *     (and should therefore be overwritten)
     *
     * @return {Object}
     */
    this.getCopyAndMoveInfo = function(cbcopymove) {
        var source, destination;
        try {
            source = this.getRequestUri();
        }
        catch (ex) {
            return cbcopymove(ex);
        }

        // Collecting the relevant HTTP headers
        if (!this.httpRequest.headers["destination"])
            return cbcopymove(new Exc.jsDAV_Exception_BadRequest("The destination header was not supplied"));

        try {
            destination = this.calculateUri(this.httpRequest.headers["destination"]);
        }
        catch (ex) {
            return cbcopymove(ex);
        }
        var overwrite = this.httpRequest.headers["overwrite"];
        if (!overwrite)
            overwrite = "T";
        if (overwrite.toUpperCase() == "T") {
            overwrite = true;
        }
        else if (overwrite.toUpperCase() == "F") {
            overwrite = false;
        }
        else {
            // We need to throw a bad request exception, if the header was invalid
            return cbcopymove(new Exc.jsDAV_Exception_BadRequest(
                "The HTTP Overwrite header should be either T or F")
            );
        }

        var destinationDir = Util.splitPath(destination)[0];
        var self           = this;

        // Collection information on relevant existing nodes
        //var sourceNode = this.server.tree.getNodeForPath(source);
        this.server.tree.getNodeForPath(destinationDir, function(err, destinationParent) {
            if (!Util.empty(err)) {
                // If the destination parent node is not found, we throw a 409
                return cbcopymove(err.type == "jsDAV_Exception_FileNotFound"
                    ? new Exc.jsDAV_Exception_Conflict("The destination node is not found")
                    : err);
            }
            if (!destinationParent.hasFeature(jsDAV.__ICOLLECTION__)) {
                return cbcopymove(new Exc.jsDAV_Exception_UnsupportedMediaType(
                    "The destination node is not a collection")
                );
            }

            self.server.tree.getNodeForPath(destination, function(err, destinationNode) {
                // Destination didn't exist, we're all good
                if (!Util.empty(err)) {
                     if (err.type == "jsDAV_Exception_FileNotFound")
                        destinationNode = false;
                     else
                         return cbcopymove(err);
                }
                // If this succeeded, it means the destination already exists
                // we"ll need to throw precondition failed in case overwrite is false
                if (destinationNode && !overwrite) {
                    return cbcopymove(new Exc.jsDAV_Exception_PreconditionFailed(
                        "The destination node already exists, and the overwrite header is set to false",
                        "Overwrite"));
                }

                // These are the three relevant properties we need to return
                cbcopymove(null, {
                    "source"            : source,
                    "destination"       : destination,
                    "destinationExists" : !Util.empty(destinationNode),
                    "destinationNode"   : destinationNode
                });
            });
        });
    };

    /**
     * Returns a full HTTP status message for an HTTP status code
     *
     * @param {Number} code
     * @return {string}
     */
    this.getStatusMessage = function(code) {
        code = String(code);
        return "HTTP/1.1 " + code + " " + exports.STATUS_MAP[code];
    };
}).call(jsDAV_Handler.prototype = new Util.EventEmitter());

exports.jsDAV_Handler = jsDAV_Handler;<|MERGE_RESOLUTION|>--- conflicted
+++ resolved
@@ -964,13 +964,8 @@
      */
     this.httpReport = function() {
         var self = this;
-<<<<<<< HEAD
-        this.getRequestBody("utf8", function(err, data) {
+        this.getRequestBody("utf8", null, function(err, data) {
             Util.loadDOMDocument(data, self.server.options.parser, function(err, dom) {
-=======
-        this.getRequestBody("utf8", null, function(err, data) {
-            Util.loadDOMDocument(data, function(err, dom) {
->>>>>>> 6adc9686
                 var reportName = Util.toClarkNotation(dom);
                 self.dispatchEvent("report", reportName, dom, function(stop) {
                     if (stop !== true) {
@@ -1044,11 +1039,6 @@
         var ctype;
         var req      = this.httpRequest;
         var isStream = (!(ctype = req.headers["content-type"]) || !ctype.match(/(urlencoded|multipart)/i));
-<<<<<<< HEAD
-
-        var self     = this;
-=======
->>>>>>> 6adc9686
 
         // HACK: MacOSX Finder and NodeJS don't play nice together with files
         // that start with '._'
@@ -1078,12 +1068,6 @@
             });
 
             req.streambuffer.onend(function() {
-<<<<<<< HEAD
-                var buff = Util.concatBuffers(stream);
-                if (contentLength && parseInt(contentLength, 10) != buff.length) {
-                    readDone(new Exc.jsDAV_Exception_BadRequest("Content-Length mismatch: Request Header claimed "
-                        + contentLength + " bytes, but received " + buff.length + " bytes"), buff);
-=======
                 // TODO: content-length check and rollback...
                 if (stream) {
                     stream.end();
@@ -1097,7 +1081,6 @@
                     }
                     else
                         readDone(null, buff);
->>>>>>> 6adc9686
                 }
             });
         }
