--- conflicted
+++ resolved
@@ -184,12 +184,13 @@
    
         if (options.maxresults) {
             cmd += "-m " + parseInt(options.maxresults, 10);
-<<<<<<< HEAD
-        }
-
-        // grep has a funny way of handling new lines; if we're not doing a regex search,
+        }
+
+        // grep has a funny way of handling new lines (that is to say, it's non-existent
+        // by default; if we're not doing a regex search,
         // we must split everything between the new lines, escape the content, 
-        // and then smush it back together
+        // and then smush it back together; due to new lines, this is also why we're
+        // now passing -P as default to grep
         if (!Util.isTrue(options.replaceAll) && !Util.isTrue(options.regexp)) {
             var splitQuery = options.query.split("\\n");
 
@@ -198,14 +199,6 @@
             }
             options.query = splitQuery.join("\\n");
         }
-=======
-        cmd += " --exclude=*{" + jsDAV_Codesearch_Plugin.PATTERN_EDIR + "}*"
-            +  " --include=" + include + " " 
-            + Util.escapeShell(options.query)
-            + " \"" + Util.escapeShell(node.path) + "\"";
-        if (jsDAV.debugMode)
-            Util.log("search command: " + cmd);
->>>>>>> 8fa3222d
         
         cmd += " --exclude=*{" + jsDAV_Codesearch_Plugin.PATTERN_EDIR + "}*"
             +  " --include=" + include 
@@ -219,7 +212,7 @@
         if (jsDAV.debugMode) {
             Util.log("search command: " + cmd); 
         }
-        console.log(cmd);
+
         var out  = "";
         var err  = "";
         var grep = Spawn("/bin/bash", ["-c", cmd]);
