/*
 * @package jsDAV
 * @subpackage DAV
 * @copyright Copyright(c) 2011 Ajax.org B.V. <info AT ajax DOT org>
 * @author Mike de Boer <info AT mikedeboer DOT nl>
 * @license http://github.com/mikedeboer/jsDAV/blob/master/LICENSE MIT License
 */
"use strict";

var jsDAV              = require("./../../jsdav");
var jsDAV_ServerPlugin = require("./../plugin").jsDAV_ServerPlugin;

var Spawn = require("child_process").spawn;
var Util  = require("./../util");

function jsDAV_Codesearch_Plugin(handler) {
    this.handler = handler;
    this.initialize();
}

jsDAV_Codesearch_Plugin.IGNORE_DIRS = {
    ".bzr"              : "Bazaar",
    ".cdv"              : "Codeville",
    "~.dep"             : "Interface Builder",
    "~.dot"             : "Interface Builder",
    "~.nib"             : "Interface Builder",
    "~.plst"            : "Interface Builder",
    ".git"              : "Git",
    ".hg"               : "Mercurial",
    ".pc"               : "quilt",
    ".svn"              : "Subversion",
    "blib"              : "Perl module building",
    "CVS"               : "CVS",
    "RCS"               : "RCS",
    "SCCS"              : "SCCS",
    "_darcs"            : "darcs",
    "_sgbak"            : "Vault/Fortress",
    "autom4te.cache"    : "autoconf",
    "cover_db"          : "Devel::Cover",
    "_build"            : "Module::Build"
};

jsDAV_Codesearch_Plugin.MAPPINGS = {
    "actionscript": ["as", "mxml"],
    "ada"         : ["ada", "adb", "ads"],
    "asm"         : ["asm", "s"],
    "batch"       : ["bat", "cmd"],
    //"binary"      : q{Binary files, as defined by Perl's -B op (default: off)},
    "cc"          : ["c", "h", "xs"],
    "cfmx"        : ["cfc", "cfm", "cfml"],
    "clojure"     : ["clj"],
    "cpp"         : ["cpp", "cc", "cxx", "m", "hpp", "hh", "h", "hxx"],
    "csharp"      : ["cs"],
    "css"         : ["css", "less", "scss", "sass"],
    "coffee"      : ["coffee"],
    "elisp"       : ["el"],
    "erlang"      : ["erl", "hrl"],
    "fortran"     : ["f", "f77", "f90", "f95", "f03", "for", "ftn", "fpp"],
    "haskell"     : ["hs", "lhs"],
    "hh"          : ["h"],
    "html"        : ["htm", "html", "shtml", "xhtml"],
    "java"        : ["java", "properties"],
    "groovy"      : ["groovy"],
    "js"          : ["js"],
    "json"        : ["json"],
    "latex"       : ["latex", "ltx"],
    "jsp"         : ["jsp", "jspx", "jhtm", "jhtml"],
    "lisp"        : ["lisp", "lsp"],
    "lua"         : ["lua"],
    "make"        : ["makefile"],
    "mason"       : ["mas", "mhtml", "mpl", "mtxt"],
    "markdown"    : ["md", "markdown"],
    "objc"        : ["m", "h"],
    "objcpp"      : ["mm", "h"],
    "ocaml"       : ["ml", "mli"],
    "parrot"      : ["pir", "pasm", "pmc", "ops", "pod", "pg", "tg"],
    "perl"        : ["pl", "pm", "pod", "t"],
    "php"         : ["php", "phpt", "php3", "php4", "php5", "phtml"],
    "plone"       : ["pt", "cpt", "metadata", "cpy", "py"],
    "powershell"  : ["ps1"],
    "python"      : ["py"],
    "rake"        : ["rakefile"],
    "ruby"        : ["rb", "ru", "rhtml", "rjs", "rxml", "erb", "rake", "gemspec"],
    "scala"       : ["scala"],
    "scheme"      : ["scm", "ss"],
    "shell"       : ["sh", "bash", "csh", "tcsh", "ksh", "zsh"],
    //"skipped"     : "q"{"Files but not directories normally skipped by ack ("default": "off")},
    "smalltalk"   : ["st"],
    "sql"         : ["sql", "ctl"],
    "tcl"         : ["tcl", "itcl", "itk"],
    "tex"         : ["tex", "cls", "sty"],
    "text"        : ["txt"],
    "textile"     : ["textile"],
    "tt"          : ["tt", "tt2", "ttml"],
    "vb"          : ["bas", "cls", "frm", "ctl", "vb", "resx"],
    "vim"         : ["vim"],
    "yaml"        : ["yaml", "yml"],
    "xml"         : ["xml", "dtd", "xslt", "ent", "rdf", "rss", "svg", "wsdl", "atom", "mathml", "mml"]
};
var exts = [];
for (var type in jsDAV_Codesearch_Plugin.MAPPINGS) {
    exts = exts.concat(jsDAV_Codesearch_Plugin.MAPPINGS[type]);
}
// grep pattern matching for extensions
jsDAV_Codesearch_Plugin.PATTERN_EXT = Util.makeUnique(exts).join(",");
var dirs = [];
for (type in jsDAV_Codesearch_Plugin.IGNORE_DIRS) {
    dirs.push(type);
}
dirs = Util.makeUnique(dirs);
jsDAV_Codesearch_Plugin.PATTERN_DIR  = Util.escapeRegExp(dirs.join("|"));
jsDAV_Codesearch_Plugin.PATTERN_EDIR = dirs.join(",");
jsDAV_Codesearch_Plugin.GREP_CMD = "grep";
jsDAV_Codesearch_Plugin.PERL_CMD = "perl";
jsDAV_Codesearch_Plugin.MAXSIZE = 2097152; //2MB

(function() {
    this.initialize = function() {
        this.handler.addEventListener("report", this.httpReportHandler.bind(this));
    };

    this.httpReportHandler = function(e, reportName, dom) {
        if (reportName != "{DAV:}codesearch")
            return e.next();
        e.stop();

        var uri     = this.handler.getRequestUri();
        var options = this.parseOptions(dom);
        var self    = this;
        options.uri = uri;
        this.handler.server.tree.getNodeForPath(uri, function(err, node) {
            if (err)
                return e.next(err);
            if (jsDAV.debugMode)
                Util.log("report" + reportName + ", " + node.path + ", ", options);

            self.doCodesearch(node, options, function(err, sResults) {
                //if (err)
                //    return e.stop(err);
                self.handler.httpResponse.writeHead(207, {"Content-Type":"text/xml; charset=utf-8"});
                self.handler.httpResponse.end(sResults);
                e.stop();
            });
        });
    };

    this.parseOptions = function(dom) {
        var options = {};
        for (var child, i = 0, l = dom.childNodes.length; i < l; ++i) {
            child = dom.childNodes[i];
            if (!child || child.nodeType != 1)
                continue;
            options[child.tagName] = child.nodeValue;
        }
        return options;
    };

    this.doCodesearch = function(node, options, cbsearch) {
        var cmd = jsDAV_Codesearch_Plugin.GREP_CMD + " -P -s -r --color=never --binary-files=without-match -n " + ( !Util.isTrue(options.casesensitive) ? "-i" : "" );
        
        var self  = this;// Util.empty(options.replacement) ? "" : options.replacement

        var t;
        var include = "*.{";
        
        if (!Util.empty(options.pattern)) {
            var patternReplacement = new RegExp("\\**\\.*", "g"); // trim "*.", e.g. *.js, *.pl
            var patterns = options.pattern.replace(patternReplacement, "").split(",");
    
            if (patterns.length > 0) { // could be that pattern == *, *.*
                for (var p in patterns) {
                    patterns[p] = patterns[p].trim();
                }
                patterns.push("");
                include += patterns.join(",") + "}";
            }
            else {
                include += "*,}";   
            }
        } 
        else {
            include += "*,}";    
        }
   
        if (options.maxresults) {
            cmd += "-m " + parseInt(options.maxresults, 10);
        }

        var query = options.query;
        // grep has a funny way of handling new lines (that is to say, it's non-existent)
        // by default; if we're not doing a regex search,
        // we must split everything between the new lines, escape the content, 
        // and then smush it back together; due to new lines, this is also why we're
        // now passing -P as default to grep
        if (!Util.isTrue(options.replaceAll) && !Util.isTrue(options.regexp)) {
            var splitQuery = query.split("\\n");

            for (var q in splitQuery) {
                splitQuery[q] = Util.grepEscapeRegExp(splitQuery[q]); 
            }
            query = splitQuery.join("\\n");
        }
        
        cmd += " --exclude=*{" + jsDAV_Codesearch_Plugin.PATTERN_EDIR + "}*"
            +  " --include=" + include 
            + " '" + query + "'"
            + " \"" + Util.escapeShell(node.path) + "\"";  

        if (Util.isTrue(options.replaceAll) && !Util.empty(options.replacement)) {
            cmd += " -l | xargs " + jsDAV_Codesearch_Plugin.PERL_CMD + " -p0777i -e 'print STDOUT \"$ARGV:$.:$_\" if s/" + query + "/" + options.replacement + "/mg" + ( !Util.isTrue(options.casesensitive) ? "i" : "" ) + ";'"
        }

        if (jsDAV.debugMode) {
            Util.log("search command: " + cmd); 
        }

        var out  = "";
        var err  = "";
        var grep = Spawn("/bin/bash", ["-c", cmd]);
        
        grep.stdout.setEncoding("utf8");
        grep.stderr.setEncoding("utf8");
        grep.stdout.on("data", function(data) {
            if (!Util.empty(data)) {
                out += data;
            }
        });
        grep.stderr.on("data", function(data) {
            if (!Util.empty(data))
                err += data;
        });
        grep.on("exit", function(code, signal) {
            options.killed = (signal == "SIGTERM");
            
            cbsearch(err, self.parseSearchResult(out || "", node.path, options));
        });
    };

    function truncate(s, options) {
        var len = options.maxexcerptlength || 200;
        s = Util.trim(s);
        if (s.length <= len)
            return s;
        var res,
            pos = s.indexOf(options.query);
        if (pos > -1) {
            if ((pos + options.query.length) < len)
                res = s.substr(0, len - 3) + "...";
            else
                res = "..." + s.substr(pos - (Math.floor(len / 2) - options.query.length), len - 6) + "...";
        }
        else {
            res = s.substr(0, len - 3) + "...";
        }
        return res;
    }

    this.parseSearchResult = function(res, basePath, options) {
<<<<<<< HEAD
        var namespace, prefix, lastFile, parts, file, lineno;
        var aLines      = (typeof res == "string" ? res : "").split(/([\n\r]+)/g);
        var i           = 0;
        var count       = 0;
        var filecount   = 0;
        var l           = aLines.length;
        var aXml        = ['<?xml version="1.0" encoding="utf-8"?><d:multistatus count="'];
=======
        var namespace, prefix, lastFile, parts, file, lineno; 
        var aLines = (typeof res == "string" ? res : "").split(/([\n\r]+)/g);
        var i      = 0;
        var count  = 0;
        var l      = aLines.length;
        var aXml   = ['<?xml version="1.0" encoding="utf-8"?><d:multistatus count="'];
>>>>>>> 80fe30bd
        // Adding in default namespaces
        for (namespace in this.handler.xmlNamespaces) {
            prefix = this.handler.xmlNamespaces[namespace];
            aXml.push(' xmlns:' + prefix + '="' + namespace + '"');
        }
<<<<<<< HEAD
        aXml.push('><d:querydetail query="' + Util.escapeXml(options.query));
=======
        
        aXml.push('><d:querydetail query="' + Util.escapeXml(options.query) + '" replacement="' + Util.escapeXml(options.replacement) + '"/>');
>>>>>>> 80fe30bd
        if (options.killed)
            aXml.push('<d:maxreached/>');

        for (; i < l; ++i) {
            parts = aLines[i].split(":");
            
            if (parts.length < 3) continue;
            ++count;
            file = parts.shift();
            lineno = parseInt(parts.shift(), 10);
            if (!lineno)
                continue;
            if (file !== lastFile) {
                filecount++;
                if (lastFile)
                    aXml.push('</d:response>');
                aXml.push('<d:response path="' + encodeURI(options.uri
                    + Util.rtrim(file.replace(basePath, "")), "/") + '" query="',
                    Util.escapeXml(options.query), '">');
                lastFile = file;
            }
            aXml.push('<d:excerpt line="', lineno, '">', 
                Util.escapeXml(truncate(parts.join(":"), options)), '</d:excerpt>');
        }
        if (count > 0)
            aXml.push('</d:response>');
        // add the final count to the multistatus XML element
        aXml[0] += count + '"';
        aXml[3] += '" count="' + count + '" filecount="' + filecount + '" />';
        return aXml.join("") + '</d:multistatus>';
    };
}).call(jsDAV_Codesearch_Plugin.prototype = new jsDAV_ServerPlugin());

module.exports = jsDAV_Codesearch_Plugin;<|MERGE_RESOLUTION|>--- conflicted
+++ resolved
@@ -256,33 +256,19 @@
     }
 
     this.parseSearchResult = function(res, basePath, options) {
-<<<<<<< HEAD
         var namespace, prefix, lastFile, parts, file, lineno;
-        var aLines      = (typeof res == "string" ? res : "").split(/([\n\r]+)/g);
-        var i           = 0;
-        var count       = 0;
-        var filecount   = 0;
-        var l           = aLines.length;
-        var aXml        = ['<?xml version="1.0" encoding="utf-8"?><d:multistatus count="'];
-=======
-        var namespace, prefix, lastFile, parts, file, lineno; 
         var aLines = (typeof res == "string" ? res : "").split(/([\n\r]+)/g);
         var i      = 0;
         var count  = 0;
         var l      = aLines.length;
         var aXml   = ['<?xml version="1.0" encoding="utf-8"?><d:multistatus count="'];
->>>>>>> 80fe30bd
         // Adding in default namespaces
         for (namespace in this.handler.xmlNamespaces) {
             prefix = this.handler.xmlNamespaces[namespace];
             aXml.push(' xmlns:' + prefix + '="' + namespace + '"');
         }
-<<<<<<< HEAD
-        aXml.push('><d:querydetail query="' + Util.escapeXml(options.query));
-=======
-        
-        aXml.push('><d:querydetail query="' + Util.escapeXml(options.query) + '" replacement="' + Util.escapeXml(options.replacement) + '"/>');
->>>>>>> 80fe30bd
+        
+        aXml.push('><d:querydetail query="' + Util.escapeXml(options.query) + '" replacement="' + Util.escapeXml(options.replacement));
         if (options.killed)
             aXml.push('<d:maxreached/>');
 
