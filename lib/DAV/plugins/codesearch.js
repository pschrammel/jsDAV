--- conflicted
+++ resolved
@@ -158,18 +158,11 @@
         if (options.maxresults)
             cmd += "-m " + parseInt(options.maxresults);
         cmd += " --exclude=*{" + jsDAV_Codesearch_Plugin.PATTERN_EDIR + "}*"
-<<<<<<< HEAD
-            +  " --include=" + include + " \"" + Util.escapeShell(Util.isTrue(options.regexp)
-                ? options.query
-                : Util.escapeRegExp(options.query)) + "\" \"" + node.path + "\"";
-        //if (jsDAV.debugMode)
-=======
             +  " --include=" + include + " \""
             + Util.escapeShell(Util.isTrue(options.regexp)
-                ? Util.escapeRegExp(options.query) : options.query) 
+                ? Util.escapeRegExp(options.query) : options.query)
             + "\" \"" + node.path + "\"";
         if (jsDAV.debugMode)
->>>>>>> 7711fc6e
             console.log("search command: " + cmd);
         
         var out  = "",
